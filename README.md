--- conflicted
+++ resolved
@@ -14,14 +14,12 @@
 
 ---
 
-<<<<<<< HEAD
+## Something
+
 |                            **Model**                            |    **Type**     | **Parameters** |
 |-----------------------------------------------------------------|-----------------|----------------|
 |   [Muffin 2.7l](https://github.com/2F-AI/MuffinLM/tree/main)    | Text Generation |      5.8M      |
 | [Muffin 2.8](https://github.com/2F-AI/MuffinLM/tree/chat-model) |    "Chatbot"    |      4.4M      |
-=======
-**Parameters:** 5.8M / 4.4M
->>>>>>> 85b1958e
 
 ---
 
